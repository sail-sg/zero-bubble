--- conflicted
+++ resolved
@@ -298,7 +298,6 @@
     # NOTE: This code currently can handle at most one skip connection. It
     # needs to be modified slightly to support arbitrary numbers of skip
     # connections.
-<<<<<<< HEAD
     # For mysterious reasons ops generated in autograd doesn't conform to the cuda.nvtx.range.
     # To overcome this we insert a tiny computation in the head & tail of the range
 
@@ -308,10 +307,8 @@
             profiler_hacker = torch.Tensor([0]).cuda()
         profiler_hacker = torch.abs(profiler_hacker)
 
-=======
     # A weird hack, see https://github.com/pytorch/pytorch/issues/124565
     torch.empty(1, device='cuda', requires_grad=True).backward()
->>>>>>> 2f99ee56
     if config.timers is not None:
         config.timers('backward-compute', log_level=2).start()
 
